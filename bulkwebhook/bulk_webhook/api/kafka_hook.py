--- conflicted
+++ resolved
@@ -29,15 +29,11 @@
             "name",
         )
 
+
     if not kafkahook_name:
         frappe.throw(
             _("Please set a webhook in the Setup > Webhooks with blank condition")
         )
-<<<<<<< HEAD
-
-    run_kafka_hook(kafkahook_name, doctype=doctype, doc_list=[doc_name])
-=======
-    resend_kafkahook(kafkahook_name, doctype, [doc_name])
 
 
 @frappe.whitelist()
@@ -61,7 +57,6 @@
         doc_list = json.loads(doc_list)
 
     run_kafka_hook(kafkahook_name, doctype=doctype_name, doc_list=[doc_list])
->>>>>>> f0d38c32
     frappe.msgprint("Webhook sent successfully")
 
 
