--- conflicted
+++ resolved
@@ -34,11 +34,7 @@
             _("Please set a webhook in the Setup > Webhooks with blank condition")
         )
 
-<<<<<<< HEAD
     run_kafka_hook(kafkahook_name, doctype=doctype_name, doc_list=[doc_list])
-=======
-run_kafka_hook(kafkahook_name, doctype=doctype, doc_list=[doc_name])
->>>>>>> 6e816620
     frappe.msgprint("Webhook sent successfully")
 
 
