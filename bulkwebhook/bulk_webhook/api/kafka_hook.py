--- conflicted
+++ resolved
@@ -33,7 +33,6 @@
         frappe.throw(
             _("Please set a webhook in the Setup > Webhooks with blank condition")
         )
-<<<<<<< HEAD
     resend_kafkahook(kafkahook_name, doctype, [doc_name])
 
 
@@ -56,8 +55,6 @@
     from bulkwebhook.bulk_webhook.doctype.kafka_hook.kafka_hook import run_kafka_hook
     if isinstance(doc_list, str):
         doc_list = json.loads(doc_list)
-=======
->>>>>>> 9fba2725
 
     run_kafka_hook(kafkahook_name, doctype=doctype, doc_list=[doc_name])
     frappe.msgprint("Webhook sent successfully")
