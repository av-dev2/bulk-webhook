--- conflicted
+++ resolved
@@ -12,13 +12,8 @@
     return KafkaProducer(
         bootstrap_servers=settings.bootstrap_servers,
         client_id=settings.client_id,
-<<<<<<< HEAD
-        value_serializer=lambda e: json.dumps(e).encode("ascii"), # TODO: This is may not working with butes.
-        key_serializer=lambda e: json.dumps(e).encode("ascii"),
-=======
         value_serializer=lambda e: serialize_data(e),
         key_serializer=lambda e: serialize_data(e),
->>>>>>> f0d38c32
         security_protocol="SASL_SSL",
         sasl_mechanism="PLAIN",
         sasl_plain_username=settings.get_password("api_key"),
