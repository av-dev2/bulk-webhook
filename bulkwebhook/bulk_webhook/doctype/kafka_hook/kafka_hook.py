--- conflicted
+++ resolved
@@ -84,15 +84,8 @@
             doc = frappe.get_doc(doctype, doc_name)
             _run_kafka_hook(hook, doc)
         except Exception as e:
-<<<<<<< HEAD
-            if is_from_request:
-                raise
-
-            frappe.log_error(title="Error running Kafka Hook")
-=======
             if not is_from_request:
                 frappe.log_error(title="Error running Kafka Hook")
->>>>>>> 6998f965
 
 
 def _run_kafka_hook(hook, doc):
@@ -154,13 +147,9 @@
     ):
         return
 
-<<<<<<< HEAD
-    event_list = {"on_update", "after_insert", "on_submit", "on_cancel", "on_trash"}
-=======
     event_list = {
         "on_update", "after_insert", "on_submit", "on_cancel", "on_trash"
     }
->>>>>>> 6998f965
 
     # value change is not applicable in insert
     if not doc.flags.in_insert:
