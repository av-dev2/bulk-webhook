# Copyright (c) 2022, Aakvatech and contributors
# For license information, please see license.txt

from __future__ import unicode_literals
import json
from typing import Dict
import frappe
from frappe import _
from frappe.model.document import Document
from frappe.utils.jinja import validate_template
from bulkwebhook.bulk_webhook.doctype.kafka_settings.kafka_utlis import send_kafka
from bulkwebhook.bulk_webhook.doctype.bulk_webhook.bulk_webhook import log_request


def get_safe_frappe_utils():
    from frappe.utils.safe_exec import add_data_utils

    data_utils = frappe._dict()
    add_data_utils(data_utils)
    return data_utils


WEBHOOK_CONTEXT = {"utils": get_safe_frappe_utils()}


class KafkaHook(Document):
    def validate(self):
        self.validate_docevent()
        self.validate_condition()
        self.validate_request_body()

    def on_update(self):
        frappe.cache().delete_value("kafkahook")

    def on_trash(self):
        frappe.cache().delete_value("kafkahook")

    def validate_docevent(self):
        if self.webhook_doctype:
            is_submittable = frappe.get_value(
                "DocType", self.webhook_doctype, "is_submittable"
            )
            if not is_submittable and self.webhook_docevent in [
                "on_submit",
                "on_cancel",
                "on_update_after_submit",
            ]:
                frappe.throw(
                    _("DocType must be Submittable for the selected Doc Event")
                )

    def validate_condition(self):
        temp_doc = frappe.new_doc(self.webhook_doctype)
        if self.condition:
            try:
                frappe.safe_eval(
                    self.condition, eval_locals={**WEBHOOK_CONTEXT, "doc": temp_doc}
                )
            except Exception as e:
                frappe.throw(_(e))

    def validate_request_body(self):
        validate_template(self.webhook_json)


def run_kafka_hook(
    kafka_hook_name: str,
    doc=None,
    doctype=None,
    doc_list=None,
):
    hook: KafkaHook = frappe.get_cached_doc("Kafka Hook", kafka_hook_name)
    is_from_request = bool(frappe.request)

    if doc:
        _run_kafka_hook(hook, doc)
        return

    if isinstance(doc_list, str):
        doc_list = [doc_list]

    for doc_name in doc_list:
        try:
            doc = frappe.get_doc(doctype, doc_name)
            _run_kafka_hook(hook, doc)
<<<<<<< HEAD
        except Exception:
            if is_from_request:
                raise

            frappe.log_error(title="Error running Kafka Hook")
=======
        except Exception as e:
            if not is_from_request:
                frappe.log_error(title="Error running Kafka Hook")
>>>>>>> a03537ca


def _run_kafka_hook(hook, doc):
    data = get_webhook_data(doc, hook)

    try:
        r = send_kafka(
            hook.kafka_settings,
            hook.kafka_topic,
            None,
            data,
        )
        log_request(hook.kafka_topic, hook.kafka_settings, data, str(r))

    except Exception as e:
        frappe.log_error(str(e))
        log_request(
            "Error: " + hook.kafka_topic,
            hook.kafka_settings,
            data,
            r,
        )


def get_webhook_data(doc: Document, kafka_hook: KafkaHook) -> dict:
    """Returns webhook data (generated from KafkaHook.webhook_json) for the given document and webhook"""
    data = {}
    doc = doc.as_dict(convert_dates_to_str=True)
    data = frappe.render_template(
        kafka_hook.webhook_json, context={**WEBHOOK_CONTEXT, "doc": doc}
    )
    data = json.loads(data)
    return data


def generate_kafkahook() -> Dict[str, list]:
    webhooks = {}
    webhooks_list = frappe.get_all(
        "Kafka Hook",
        fields=["name", "`condition`", "webhook_docevent", "webhook_doctype"],
        filters={"enabled": True},
    )
    for w in webhooks_list:
        webhooks.setdefault(w.webhook_doctype, []).append(w)
    return webhooks


def fetch_webhooks_from_redis() -> dict:
    return frappe.cache().get_value("kafkahook", generator=generate_kafkahook)


def run_webhooks(doc: Document, method: str):
    """Run webhooks for this method"""
    if (
        frappe.flags.in_import
        or frappe.flags.in_patch
        or frappe.flags.in_install
        or frappe.flags.in_migrate
    ):
        return

    event_list = {
        "on_update", "after_insert", "on_submit", "on_cancel", "on_trash"
    }

    # value change is not applicable in insert
    if not doc.flags.in_insert:
        event_list.update(["on_change", "before_update_after_submit"])

    # skip if method is not in applicable event list
    if method not in event_list:
        return

    if frappe.flags.kafkahook_executed is None:
        frappe.flags.kafkahook_executed = {}

    if frappe.flags.kafkahook is None:
        frappe.flags.kafkahook = fetch_webhooks_from_redis()

    webhooks_for_doc = frappe.flags.kafkahook.get(doc.doctype)

    if not webhooks_for_doc:
        return

    for webhook in webhooks_for_doc:
        if webhook.webhook_docevent != method:
            continue

        # skip if webhook already executed for this doc in this request
        if webhook.name in frappe.flags.kafkahook_executed.get(doc.name, []):
            continue

        # skip if webhook condition is not fulfilled
        trigger_webhook = False
        if not webhook.condition:
            trigger_webhook = True

        elif frappe.safe_eval(
            webhook.condition, eval_locals={**WEBHOOK_CONTEXT, "doc": doc}
        ):
            trigger_webhook = True

        if not trigger_webhook:
            continue

        frappe.enqueue(
            "bulkwebhook.bulk_webhook.doctype.kafka_hook.kafka_hook.run_kafka_hook",
            enqueue_after_commit=True,
            doc=doc,
            kafka_hook_name=webhook.name,
        )

        # keep list of webhooks executed for this doc in this request
        # so that we don't run the same webhook for the same document multiple times
        # in one request
        frappe.flags.kafkahook_executed.setdefault(doc.name, []).append(webhook.name)<|MERGE_RESOLUTION|>--- conflicted
+++ resolved
@@ -83,17 +83,9 @@
         try:
             doc = frappe.get_doc(doctype, doc_name)
             _run_kafka_hook(hook, doc)
-<<<<<<< HEAD
-        except Exception:
-            if is_from_request:
-                raise
-
-            frappe.log_error(title="Error running Kafka Hook")
-=======
         except Exception as e:
             if not is_from_request:
                 frappe.log_error(title="Error running Kafka Hook")
->>>>>>> a03537ca
 
 
 def _run_kafka_hook(hook, doc):
